--- conflicted
+++ resolved
@@ -39,10 +39,7 @@
 
 from heat_island.data_process import input_file_from_data_dir
 from heat_island.geo_process import create_hexagon
-<<<<<<< HEAD
-=======
-
->>>>>>> 7f9e6baf
+
 
 
 
