# Weather-data

<<<<<<< HEAD


changechange
=======
vjcckc'caojpapkc'
>>>>>>> 54d4bf14

LW edit?
tbd on multiple things

Edit by LH. Let's see if it works!

Krittin edit

My edit<|MERGE_RESOLUTION|>--- conflicted
+++ resolved
@@ -1,18 +1,3 @@
 # Weather-data
 
-<<<<<<< HEAD
-
-
-changechange
-=======
-vjcckc'caojpapkc'
->>>>>>> 54d4bf14
-
-LW edit?
-tbd on multiple things
-
-Edit by LH. Let's see if it works!
-
-Krittin edit
-
-My edit+Nothing. Updated on Oct 31