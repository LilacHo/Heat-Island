# Weather-data
<<<<<<< HEAD

LW edit?
tbd on multiple things
=======
This is concise description for the repo.
Second change

Modified by Krittin
>>>>>>> 32223982
<|MERGE_RESOLUTION|>--- conflicted
+++ resolved
@@ -1,11 +1,8 @@
 # Weather-data
-<<<<<<< HEAD
-
 LW edit?
 tbd on multiple things
-=======
+
 This is concise description for the repo.
 Second change
 
-Modified by Krittin
->>>>>>> 32223982
+Modified by Krittin