--- conflicted
+++ resolved
@@ -1,8 +1,6 @@
 # Weather-data
-<<<<<<< HEAD
+
 vjcckc'caojpapkc'
-=======
-Edit 2
->>>>>>> ba966a67
+
 LW edit?
 tbd on multiple things